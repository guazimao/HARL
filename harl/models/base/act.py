--- conflicted
+++ resolved
@@ -1,8 +1,4 @@
-<<<<<<< HEAD
-from harl.models.base.distributions import Categorical, DiagGaussian
 import torch
-=======
->>>>>>> 208ecd58
 import torch.nn as nn
 from harl.models.base.distributions import Categorical, DiagGaussian
 
@@ -54,31 +50,30 @@
             actions: (torch.Tensor) actions to take.
             action_log_probs: (torch.Tensor) log probabilities of taken actions.
         """
-<<<<<<< HEAD
+
         if self._multidiscrete_action:
             actions = []
             action_log_probs = []
             for action_out in self.action_outs:
-                action_logits = action_out(x)
-                action = action_logits.mode() if deterministic else action_logits.sample()
-                action_log_prob = action_logits.log_probs(action)
+                action_distribution = action_out(x, available_actions)
+                action = (
+                    action_distribution.mode()
+                    if deterministic
+                    else action_distribution.sample()
+                )
+                action_log_prob = action_distribution.log_probs(action)
                 actions.append(action)
                 action_log_probs.append(action_log_prob)
             actions = torch.cat(actions, dim=-1)
             action_log_probs = torch.cat(action_log_probs, dim=-1).sum(dim=-1, keepdim=True)
         else:
-            action_logits = self.action_out(x, available_actions)
-            actions = action_logits.mode() if deterministic else action_logits.sample()
-            action_log_probs = action_logits.log_probs(actions)
-=======
-        action_distribution = self.action_out(x, available_actions)
-        actions = (
-            action_distribution.mode()
-            if deterministic
-            else action_distribution.sample()
-        )
-        action_log_probs = action_distribution.log_probs(actions)
->>>>>>> 208ecd58
+            action_distribution = self.action_out(x, available_actions)
+            actions = (
+                action_distribution.mode()
+                if deterministic
+                else action_distribution.sample()
+            )
+            action_log_probs = action_distribution.log_probs(actions)
 
         return actions, action_log_probs
 
